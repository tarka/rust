// Copyright 2015 The Rust Project Developers. See the COPYRIGHT
// file at the top-level directory of this distribution and at
// http://rust-lang.org/COPYRIGHT.
//
// Licensed under the Apache License, Version 2.0 <LICENSE-APACHE or
// http://www.apache.org/licenses/LICENSE-2.0> or the MIT license
// <LICENSE-MIT or http://opensource.org/licenses/MIT>, at your
// option. This file may not be copied, modified, or distributed
// except according to those terms.

//! Filesystem manipulation operations.
//!
//! This module contains basic methods to manipulate the contents of the local
//! filesystem. All methods in this module represent cross-platform filesystem
//! operations. Extra platform-specific functionality can be found in the
//! extension traits of `std::os::$platform`.

#![stable(feature = "rust1", since = "1.0.0")]

use fmt;
use ffi::OsString;
use io::{self, SeekFrom, Seek, Read, Write};
use path::{Path, PathBuf};
use sys::fs as fs_imp;
use sys_common::{AsInnerMut, FromInner, AsInner, IntoInner};
use time::SystemTime;

/// A reference to an open file on the filesystem.
///
/// An instance of a `File` can be read and/or written depending on what options
/// it was opened with. Files also implement `Seek` to alter the logical cursor
/// that the file contains internally.
///
/// Files are automatically closed when they go out of scope.
///
/// # Examples
///
/// ```no_run
/// use std::io::prelude::*;
/// use std::fs::File;
///
/// # fn foo() -> std::io::Result<()> {
/// let mut f = try!(File::create("foo.txt"));
/// try!(f.write_all(b"Hello, world!"));
///
/// let mut f = try!(File::open("foo.txt"));
/// let mut s = String::new();
/// try!(f.read_to_string(&mut s));
/// assert_eq!(s, "Hello, world!");
/// # Ok(())
/// # }
/// ```
#[stable(feature = "rust1", since = "1.0.0")]
pub struct File {
    inner: fs_imp::File,
}

/// Metadata information about a file.
///
/// This structure is returned from the [`metadata`] function or method and
/// represents known metadata about a file such as its permissions, size,
/// modification times, etc.
///
/// [`metadata`]: fn.metadata.html
#[stable(feature = "rust1", since = "1.0.0")]
#[derive(Clone)]
pub struct Metadata(fs_imp::FileAttr);

/// Iterator over the entries in a directory.
///
/// This iterator is returned from the [`read_dir`] function of this module and
/// will yield instances of `io::Result<DirEntry>`. Through a [`DirEntry`]
/// information like the entry's path and possibly other metadata can be
/// learned.
///
/// [`read_dir`]: fn.read_dir.html
/// [`DirEntry`]: struct.DirEntry.html
///
/// # Errors
///
/// This [`io::Result`] will be an `Err` if there's some sort of intermittent
/// IO error during iteration.
///
/// [`io::Result`]: ../io/type.Result.html
#[stable(feature = "rust1", since = "1.0.0")]
#[derive(Debug)]
pub struct ReadDir(fs_imp::ReadDir);

/// Entries returned by the [`ReadDir`] iterator.
///
/// [`ReadDir`]: struct.ReadDir.html
///
/// An instance of `DirEntry` represents an entry inside of a directory on the
/// filesystem. Each entry can be inspected via methods to learn about the full
/// path or possibly other metadata through per-platform extension traits.
#[stable(feature = "rust1", since = "1.0.0")]
pub struct DirEntry(fs_imp::DirEntry);

/// Options and flags which can be used to configure how a file is opened.
///
/// This builder exposes the ability to configure how a [`File`] is opened and
/// what operations are permitted on the open file. The [`File::open`] and
/// [`File::create`] methods are aliases for commonly used options using this
/// builder.
///
/// [`File`]: struct.File.html
/// [`File::open`]: struct.File.html#method.open
/// [`File::create`]: struct.File.html#method.create
///
/// Generally speaking, when using `OpenOptions`, you'll first call [`new()`],
/// then chain calls to methods to set each option, then call [`open()`],
/// passing the path of the file you're trying to open. This will give you a
/// [`io::Result`][result] with a [`File`][file] inside that you can further
/// operate on.
///
/// [`new()`]: struct.OpenOptions.html#method.new
/// [`open()`]: struct.OpenOptions.html#method.open
/// [result]: ../io/type.Result.html
/// [file]: struct.File.html
///
/// # Examples
///
/// Opening a file to read:
///
/// ```no_run
/// use std::fs::OpenOptions;
///
/// let file = OpenOptions::new().read(true).open("foo.txt");
/// ```
///
/// Opening a file for both reading and writing, as well as creating it if it
/// doesn't exist:
///
/// ```no_run
/// use std::fs::OpenOptions;
///
/// let file = OpenOptions::new()
///             .read(true)
///             .write(true)
///             .create(true)
///             .open("foo.txt");
/// ```
#[derive(Clone)]
#[stable(feature = "rust1", since = "1.0.0")]
pub struct OpenOptions(fs_imp::OpenOptions);

/// Representation of the various permissions on a file.
///
/// This module only currently provides one bit of information, [`readonly`],
/// which is exposed on all currently supported platforms. Unix-specific
/// functionality, such as mode bits, is available through the
/// `os::unix::PermissionsExt` trait.
///
/// [`readonly`]: struct.Permissions.html#method.readonly
#[derive(Clone, PartialEq, Eq, Debug)]
#[stable(feature = "rust1", since = "1.0.0")]
pub struct Permissions(fs_imp::FilePermissions);

/// A structure representing a type of file with accessors for each file type.
/// It is returned by [`Metadata::file_type`] method.
///
/// [`Metadata::file_type`]: struct.Metadata.html#method.file_type
#[stable(feature = "file_type", since = "1.1.0")]
#[derive(Copy, Clone, PartialEq, Eq, Hash, Debug)]
pub struct FileType(fs_imp::FileType);

/// A builder used to create directories in various manners.
///
/// This builder also supports platform-specific options.
#[stable(feature = "dir_builder", since = "1.6.0")]
pub struct DirBuilder {
    inner: fs_imp::DirBuilder,
    recursive: bool,
}

impl File {
    /// Attempts to open a file in read-only mode.
    ///
    /// See the [`OpenOptions::open`] method for more details.
    ///
    /// # Errors
    ///
    /// This function will return an error if `path` does not already exist.
    /// Other errors may also be returned according to [`OpenOptions::open`].
    ///
    /// [`OpenOptions::open`]: struct.OpenOptions.html#method.open
    ///
    /// # Examples
    ///
    /// ```no_run
    /// use std::fs::File;
    ///
    /// # fn foo() -> std::io::Result<()> {
    /// let mut f = try!(File::open("foo.txt"));
    /// # Ok(())
    /// # }
    /// ```
    #[stable(feature = "rust1", since = "1.0.0")]
    pub fn open<P: AsRef<Path>>(path: P) -> io::Result<File> {
        OpenOptions::new().read(true).open(path.as_ref())
    }

    /// Opens a file in write-only mode.
    ///
    /// This function will create a file if it does not exist,
    /// and will truncate it if it does.
    ///
    /// See the [`OpenOptions::open`] function for more details.
    ///
    /// [`OpenOptions::open`]: struct.OpenOptions.html#method.open
    ///
    /// # Examples
    ///
    /// ```no_run
    /// use std::fs::File;
    ///
    /// # fn foo() -> std::io::Result<()> {
    /// let mut f = try!(File::create("foo.txt"));
    /// # Ok(())
    /// # }
    /// ```
    #[stable(feature = "rust1", since = "1.0.0")]
    pub fn create<P: AsRef<Path>>(path: P) -> io::Result<File> {
        OpenOptions::new().write(true).create(true).truncate(true).open(path.as_ref())
    }

    /// Attempts to sync all OS-internal metadata to disk.
    ///
    /// This function will attempt to ensure that all in-core data reaches the
    /// filesystem before returning.
    ///
    /// # Examples
    ///
    /// ```no_run
    /// use std::fs::File;
    /// use std::io::prelude::*;
    ///
    /// # fn foo() -> std::io::Result<()> {
    /// let mut f = try!(File::create("foo.txt"));
    /// try!(f.write_all(b"Hello, world!"));
    ///
    /// try!(f.sync_all());
    /// # Ok(())
    /// # }
    /// ```
    #[stable(feature = "rust1", since = "1.0.0")]
    pub fn sync_all(&self) -> io::Result<()> {
        self.inner.fsync()
    }

    /// This function is similar to [`sync_all`], except that it may not
    /// synchronize file metadata to the filesystem.
    ///
    /// This is intended for use cases that must synchronize content, but don't
    /// need the metadata on disk. The goal of this method is to reduce disk
    /// operations.
    ///
    /// Note that some platforms may simply implement this in terms of
    /// [`sync_all`].
    ///
    /// [`sync_all`]: struct.File.html#method.sync_all
    ///
    /// # Examples
    ///
    /// ```no_run
    /// use std::fs::File;
    /// use std::io::prelude::*;
    ///
    /// # fn foo() -> std::io::Result<()> {
    /// let mut f = try!(File::create("foo.txt"));
    /// try!(f.write_all(b"Hello, world!"));
    ///
    /// try!(f.sync_data());
    /// # Ok(())
    /// # }
    /// ```
    #[stable(feature = "rust1", since = "1.0.0")]
    pub fn sync_data(&self) -> io::Result<()> {
        self.inner.datasync()
    }

    /// Truncates or extends the underlying file, updating the size of
    /// this file to become `size`.
    ///
    /// If the `size` is less than the current file's size, then the file will
    /// be shrunk. If it is greater than the current file's size, then the file
    /// will be extended to `size` and have all of the intermediate data filled
    /// in with 0s.
    ///
    /// # Errors
    ///
    /// This function will return an error if the file is not opened for writing.
    ///
    /// # Examples
    ///
    /// ```no_run
    /// use std::fs::File;
    ///
    /// # fn foo() -> std::io::Result<()> {
    /// let mut f = try!(File::create("foo.txt"));
    /// try!(f.set_len(10));
    /// # Ok(())
    /// # }
    /// ```
    #[stable(feature = "rust1", since = "1.0.0")]
    pub fn set_len(&self, size: u64) -> io::Result<()> {
        self.inner.truncate(size)
    }

    /// Queries metadata about the underlying file.
    ///
    /// # Examples
    ///
    /// ```no_run
    /// use std::fs::File;
    ///
    /// # fn foo() -> std::io::Result<()> {
    /// let mut f = try!(File::open("foo.txt"));
    /// let metadata = try!(f.metadata());
    /// # Ok(())
    /// # }
    /// ```
    #[stable(feature = "rust1", since = "1.0.0")]
    pub fn metadata(&self) -> io::Result<Metadata> {
        self.inner.file_attr().map(Metadata)
    }

    /// Creates a new independently owned handle to the underlying file.
    ///
    /// The returned `File` is a reference to the same state that this object
    /// references. Both handles will read and write with the same cursor
    /// position.
    ///
    /// # Examples
    ///
    /// ```no_run
    /// use std::fs::File;
    ///
    /// # fn foo() -> std::io::Result<()> {
    /// let mut f = try!(File::open("foo.txt"));
    /// let file_copy = try!(f.try_clone());
    /// # Ok(())
    /// # }
    /// ```
    #[stable(feature = "file_try_clone", since = "1.9.0")]
    pub fn try_clone(&self) -> io::Result<File> {
        Ok(File {
            inner: self.inner.duplicate()?
        })
    }

<<<<<<< HEAD
    /// Get the path that this file points to.
    ///
    /// This function is only implemented on Redox, but could be
    /// implemented on other operating systems using readlink
    #[cfg(target_os = "redox")]
    #[stable(feature = "rust1", since = "1.14.0")]
    pub fn path(&self) -> io::Result<PathBuf> {
        self.inner.path()
=======
    /// Changes the permissions on the underlying file.
    ///
    /// # Platform-specific behavior
    ///
    /// This function currently corresponds to the `fchmod` function on Unix and
    /// the `SetFileInformationByHandle` function on Windows. Note that, this
    /// [may change in the future][changes].
    ///
    /// [changes]: ../io/index.html#platform-specific-behavior
    ///
    /// # Errors
    ///
    /// This function will return an error if the user lacks permission change
    /// attributes on the underlying file. It may also return an error in other
    /// os-specific unspecified cases.
    ///
    /// # Examples
    ///
    /// ```
    /// #![feature(set_permissions_atomic)]
    /// # fn foo() -> std::io::Result<()> {
    /// use std::fs::File;
    ///
    /// let file = File::open("foo.txt")?;
    /// let mut perms = file.metadata()?.permissions();
    /// perms.set_readonly(true);
    /// file.set_permissions(perms)?;
    /// # Ok(())
    /// # }
    /// ```
    #[unstable(feature = "set_permissions_atomic", issue="37916")]
    pub fn set_permissions(&self, perm: Permissions) -> io::Result<()> {
        self.inner.set_permissions(perm.0)
>>>>>>> 9fba8df2
    }
}

impl AsInner<fs_imp::File> for File {
    fn as_inner(&self) -> &fs_imp::File { &self.inner }
}
impl FromInner<fs_imp::File> for File {
    fn from_inner(f: fs_imp::File) -> File {
        File { inner: f }
    }
}
impl IntoInner<fs_imp::File> for File {
    fn into_inner(self) -> fs_imp::File {
        self.inner
    }
}

#[stable(feature = "rust1", since = "1.0.0")]
impl fmt::Debug for File {
    fn fmt(&self, f: &mut fmt::Formatter) -> fmt::Result {
        self.inner.fmt(f)
    }
}

#[stable(feature = "rust1", since = "1.0.0")]
impl Read for File {
    fn read(&mut self, buf: &mut [u8]) -> io::Result<usize> {
        self.inner.read(buf)
    }
    fn read_to_end(&mut self, buf: &mut Vec<u8>) -> io::Result<usize> {
        self.inner.read_to_end(buf)
    }
}
#[stable(feature = "rust1", since = "1.0.0")]
impl Write for File {
    fn write(&mut self, buf: &[u8]) -> io::Result<usize> {
        self.inner.write(buf)
    }
    fn flush(&mut self) -> io::Result<()> { self.inner.flush() }
}
#[stable(feature = "rust1", since = "1.0.0")]
impl Seek for File {
    fn seek(&mut self, pos: SeekFrom) -> io::Result<u64> {
        self.inner.seek(pos)
    }
}
#[stable(feature = "rust1", since = "1.0.0")]
impl<'a> Read for &'a File {
    fn read(&mut self, buf: &mut [u8]) -> io::Result<usize> {
        self.inner.read(buf)
    }
    fn read_to_end(&mut self, buf: &mut Vec<u8>) -> io::Result<usize> {
        self.inner.read_to_end(buf)
    }
}
#[stable(feature = "rust1", since = "1.0.0")]
impl<'a> Write for &'a File {
    fn write(&mut self, buf: &[u8]) -> io::Result<usize> {
        self.inner.write(buf)
    }
    fn flush(&mut self) -> io::Result<()> { self.inner.flush() }
}
#[stable(feature = "rust1", since = "1.0.0")]
impl<'a> Seek for &'a File {
    fn seek(&mut self, pos: SeekFrom) -> io::Result<u64> {
        self.inner.seek(pos)
    }
}

impl OpenOptions {
    /// Creates a blank new set of options ready for configuration.
    ///
    /// All options are initially set to `false`.
    ///
    /// # Examples
    ///
    /// ```no_run
    /// use std::fs::OpenOptions;
    ///
    /// let mut options = OpenOptions::new();
    /// let file = options.read(true).open("foo.txt");
    /// ```
    #[stable(feature = "rust1", since = "1.0.0")]
    pub fn new() -> OpenOptions {
        OpenOptions(fs_imp::OpenOptions::new())
    }

    /// Sets the option for read access.
    ///
    /// This option, when true, will indicate that the file should be
    /// `read`-able if opened.
    ///
    /// # Examples
    ///
    /// ```no_run
    /// use std::fs::OpenOptions;
    ///
    /// let file = OpenOptions::new().read(true).open("foo.txt");
    /// ```
    #[stable(feature = "rust1", since = "1.0.0")]
    pub fn read(&mut self, read: bool) -> &mut OpenOptions {
        self.0.read(read); self
    }

    /// Sets the option for write access.
    ///
    /// This option, when true, will indicate that the file should be
    /// `write`-able if opened.
    ///
    /// If the file already exists, any write calls on it will overwrite its
    /// contents, without truncating it.
    ///
    /// # Examples
    ///
    /// ```no_run
    /// use std::fs::OpenOptions;
    ///
    /// let file = OpenOptions::new().write(true).open("foo.txt");
    /// ```
    #[stable(feature = "rust1", since = "1.0.0")]
    pub fn write(&mut self, write: bool) -> &mut OpenOptions {
        self.0.write(write); self
    }

    /// Sets the option for the append mode.
    ///
    /// This option, when true, means that writes will append to a file instead
    /// of overwriting previous contents.
    /// Note that setting `.write(true).append(true)` has the same effect as
    /// setting only `.append(true)`.
    ///
    /// For most filesystems, the operating system guarantees that all writes are
    /// atomic: no writes get mangled because another process writes at the same
    /// time.
    ///
    /// One maybe obvious note when using append-mode: make sure that all data
    /// that belongs together is written to the file in one operation. This
    /// can be done by concatenating strings before passing them to `write()`,
    /// or using a buffered writer (with a buffer of adequate size),
    /// and calling `flush()` when the message is complete.
    ///
    /// If a file is opened with both read and append access, beware that after
    /// opening, and after every write, the position for reading may be set at the
    /// end of the file. So, before writing, save the current position (using
    /// `seek(SeekFrom::Current(0))`, and restore it before the next read.
    ///
    /// # Examples
    ///
    /// ```no_run
    /// use std::fs::OpenOptions;
    ///
    /// let file = OpenOptions::new().append(true).open("foo.txt");
    /// ```
    #[stable(feature = "rust1", since = "1.0.0")]
    pub fn append(&mut self, append: bool) -> &mut OpenOptions {
        self.0.append(append); self
    }

    /// Sets the option for truncating a previous file.
    ///
    /// If a file is successfully opened with this option set it will truncate
    /// the file to 0 length if it already exists.
    ///
    /// The file must be opened with write access for truncate to work.
    ///
    /// # Examples
    ///
    /// ```no_run
    /// use std::fs::OpenOptions;
    ///
    /// let file = OpenOptions::new().write(true).truncate(true).open("foo.txt");
    /// ```
    #[stable(feature = "rust1", since = "1.0.0")]
    pub fn truncate(&mut self, truncate: bool) -> &mut OpenOptions {
        self.0.truncate(truncate); self
    }

    /// Sets the option for creating a new file.
    ///
    /// This option indicates whether a new file will be created if the file
    /// does not yet already exist.
    ///
    /// In order for the file to be created, `write` or `append` access must
    /// be used.
    ///
    /// # Examples
    ///
    /// ```no_run
    /// use std::fs::OpenOptions;
    ///
    /// let file = OpenOptions::new().write(true).create(true).open("foo.txt");
    /// ```
    #[stable(feature = "rust1", since = "1.0.0")]
    pub fn create(&mut self, create: bool) -> &mut OpenOptions {
        self.0.create(create); self
    }

    /// Sets the option to always create a new file.
    ///
    /// This option indicates whether a new file will be created.
    /// No file is allowed to exist at the target location, also no (dangling)
    /// symlink.
    ///
    /// This option is useful because it is atomic. Otherwise between checking
    /// whether a file exists and creating a new one, the file may have been
    /// created by another process (a TOCTOU race condition / attack).
    ///
    /// If `.create_new(true)` is set, `.create()` and `.truncate()` are
    /// ignored.
    ///
    /// The file must be opened with write or append access in order to create
    /// a new file.
    ///
    /// # Examples
    ///
    /// ```no_run
    /// use std::fs::OpenOptions;
    ///
    /// let file = OpenOptions::new().write(true)
    ///                              .create_new(true)
    ///                              .open("foo.txt");
    /// ```
    #[stable(feature = "expand_open_options2", since = "1.9.0")]
    pub fn create_new(&mut self, create_new: bool) -> &mut OpenOptions {
        self.0.create_new(create_new); self
    }

    /// Opens a file at `path` with the options specified by `self`.
    ///
    /// # Errors
    ///
    /// This function will return an error under a number of different
    /// circumstances, to include but not limited to:
    ///
    /// * Opening a file that does not exist without setting `create` or
    ///   `create_new`.
    /// * Attempting to open a file with access that the user lacks
    ///   permissions for
    /// * Filesystem-level errors (full disk, etc)
    /// * Invalid combinations of open options (truncate without write access,
    ///   no access mode set, etc)
    ///
    /// # Examples
    ///
    /// ```no_run
    /// use std::fs::OpenOptions;
    ///
    /// let file = OpenOptions::new().open("foo.txt");
    /// ```
    #[stable(feature = "rust1", since = "1.0.0")]
    pub fn open<P: AsRef<Path>>(&self, path: P) -> io::Result<File> {
        self._open(path.as_ref())
    }

    fn _open(&self, path: &Path) -> io::Result<File> {
        let inner = fs_imp::File::open(path, &self.0)?;
        Ok(File { inner: inner })
    }
}

impl AsInnerMut<fs_imp::OpenOptions> for OpenOptions {
    fn as_inner_mut(&mut self) -> &mut fs_imp::OpenOptions { &mut self.0 }
}

impl Metadata {
    /// Returns the file type for this metadata.
    ///
    /// # Examples
    ///
    /// ```
    /// # fn foo() -> std::io::Result<()> {
    /// use std::fs;
    ///
    /// let metadata = try!(fs::metadata("foo.txt"));
    ///
    /// println!("{:?}", metadata.file_type());
    /// # Ok(())
    /// # }
    /// ```
    #[stable(feature = "file_type", since = "1.1.0")]
    pub fn file_type(&self) -> FileType {
        FileType(self.0.file_type())
    }

    /// Returns whether this metadata is for a directory.
    ///
    /// # Examples
    ///
    /// ```
    /// # fn foo() -> std::io::Result<()> {
    /// use std::fs;
    ///
    /// let metadata = try!(fs::metadata("foo.txt"));
    ///
    /// assert!(!metadata.is_dir());
    /// # Ok(())
    /// # }
    /// ```
    #[stable(feature = "rust1", since = "1.0.0")]
    pub fn is_dir(&self) -> bool { self.file_type().is_dir() }

    /// Returns whether this metadata is for a regular file.
    ///
    /// # Examples
    ///
    /// ```
    /// # fn foo() -> std::io::Result<()> {
    /// use std::fs;
    ///
    /// let metadata = try!(fs::metadata("foo.txt"));
    ///
    /// assert!(metadata.is_file());
    /// # Ok(())
    /// # }
    /// ```
    #[stable(feature = "rust1", since = "1.0.0")]
    pub fn is_file(&self) -> bool { self.file_type().is_file() }

    /// Returns the size of the file, in bytes, this metadata is for.
    ///
    /// # Examples
    ///
    /// ```
    /// # fn foo() -> std::io::Result<()> {
    /// use std::fs;
    ///
    /// let metadata = try!(fs::metadata("foo.txt"));
    ///
    /// assert_eq!(0, metadata.len());
    /// # Ok(())
    /// # }
    /// ```
    #[stable(feature = "rust1", since = "1.0.0")]
    pub fn len(&self) -> u64 { self.0.size() }

    /// Returns the permissions of the file this metadata is for.
    ///
    /// # Examples
    ///
    /// ```
    /// # fn foo() -> std::io::Result<()> {
    /// use std::fs;
    ///
    /// let metadata = try!(fs::metadata("foo.txt"));
    ///
    /// assert!(!metadata.permissions().readonly());
    /// # Ok(())
    /// # }
    /// ```
    #[stable(feature = "rust1", since = "1.0.0")]
    pub fn permissions(&self) -> Permissions {
        Permissions(self.0.perm())
    }

    /// Returns the last modification time listed in this metadata.
    ///
    /// The returned value corresponds to the `mtime` field of `stat` on Unix
    /// platforms and the `ftLastWriteTime` field on Windows platforms.
    ///
    /// # Errors
    ///
    /// This field may not be available on all platforms, and will return an
    /// `Err` on platforms where it is not available.
    ///
    /// # Examples
    ///
    /// ```
    /// # fn foo() -> std::io::Result<()> {
    /// use std::fs;
    ///
    /// let metadata = try!(fs::metadata("foo.txt"));
    ///
    /// if let Ok(time) = metadata.modified() {
    ///     println!("{:?}", time);
    /// } else {
    ///     println!("Not supported on this platform");
    /// }
    /// # Ok(())
    /// # }
    /// ```
    #[stable(feature = "fs_time", since = "1.10.0")]
    pub fn modified(&self) -> io::Result<SystemTime> {
        self.0.modified().map(FromInner::from_inner)
    }

    /// Returns the last access time of this metadata.
    ///
    /// The returned value corresponds to the `atime` field of `stat` on Unix
    /// platforms and the `ftLastAccessTime` field on Windows platforms.
    ///
    /// Note that not all platforms will keep this field update in a file's
    /// metadata, for example Windows has an option to disable updating this
    /// time when files are accessed and Linux similarly has `noatime`.
    ///
    /// # Errors
    ///
    /// This field may not be available on all platforms, and will return an
    /// `Err` on platforms where it is not available.
    ///
    /// # Examples
    ///
    /// ```
    /// # fn foo() -> std::io::Result<()> {
    /// use std::fs;
    ///
    /// let metadata = try!(fs::metadata("foo.txt"));
    ///
    /// if let Ok(time) = metadata.accessed() {
    ///     println!("{:?}", time);
    /// } else {
    ///     println!("Not supported on this platform");
    /// }
    /// # Ok(())
    /// # }
    /// ```
    #[stable(feature = "fs_time", since = "1.10.0")]
    pub fn accessed(&self) -> io::Result<SystemTime> {
        self.0.accessed().map(FromInner::from_inner)
    }

    /// Returns the creation time listed in the this metadata.
    ///
    /// The returned value corresponds to the `birthtime` field of `stat` on
    /// Unix platforms and the `ftCreationTime` field on Windows platforms.
    ///
    /// # Errors
    ///
    /// This field may not be available on all platforms, and will return an
    /// `Err` on platforms where it is not available.
    ///
    /// # Examples
    ///
    /// ```
    /// # fn foo() -> std::io::Result<()> {
    /// use std::fs;
    ///
    /// let metadata = try!(fs::metadata("foo.txt"));
    ///
    /// if let Ok(time) = metadata.created() {
    ///     println!("{:?}", time);
    /// } else {
    ///     println!("Not supported on this platform");
    /// }
    /// # Ok(())
    /// # }
    /// ```
    #[stable(feature = "fs_time", since = "1.10.0")]
    pub fn created(&self) -> io::Result<SystemTime> {
        self.0.created().map(FromInner::from_inner)
    }
}

impl AsInner<fs_imp::FileAttr> for Metadata {
    fn as_inner(&self) -> &fs_imp::FileAttr { &self.0 }
}

impl Permissions {
    /// Returns whether these permissions describe a readonly file.
    ///
    /// # Examples
    ///
    /// ```
    /// use std::fs::File;
    ///
    /// # fn foo() -> std::io::Result<()> {
    /// let mut f = try!(File::create("foo.txt"));
    /// let metadata = try!(f.metadata());
    ///
    /// assert_eq!(false, metadata.permissions().readonly());
    /// # Ok(())
    /// # }
    /// ```
    #[stable(feature = "rust1", since = "1.0.0")]
    pub fn readonly(&self) -> bool { self.0.readonly() }

    /// Modifies the readonly flag for this set of permissions.
    ///
    /// This operation does **not** modify the filesystem. To modify the
    /// filesystem use the `fs::set_permissions` function.
    ///
    /// # Examples
    ///
    /// ```
    /// use std::fs::File;
    ///
    /// # fn foo() -> std::io::Result<()> {
    /// let f = try!(File::create("foo.txt"));
    /// let metadata = try!(f.metadata());
    /// let mut permissions = metadata.permissions();
    ///
    /// permissions.set_readonly(true);
    ///
    /// // filesystem doesn't change
    /// assert_eq!(false, metadata.permissions().readonly());
    ///
    /// // just this particular `permissions`.
    /// assert_eq!(true, permissions.readonly());
    /// # Ok(())
    /// # }
    /// ```
    #[stable(feature = "rust1", since = "1.0.0")]
    pub fn set_readonly(&mut self, readonly: bool) {
        self.0.set_readonly(readonly)
    }
}

impl FileType {
    /// Test whether this file type represents a directory.
    ///
    /// # Examples
    ///
    /// ```
    /// # fn foo() -> std::io::Result<()> {
    /// use std::fs;
    ///
    /// let metadata = try!(fs::metadata("foo.txt"));
    /// let file_type = metadata.file_type();
    ///
    /// assert_eq!(file_type.is_dir(), false);
    /// # Ok(())
    /// # }
    /// ```
    #[stable(feature = "file_type", since = "1.1.0")]
    pub fn is_dir(&self) -> bool { self.0.is_dir() }

    /// Test whether this file type represents a regular file.
    ///
    /// # Examples
    ///
    /// ```
    /// # fn foo() -> std::io::Result<()> {
    /// use std::fs;
    ///
    /// let metadata = try!(fs::metadata("foo.txt"));
    /// let file_type = metadata.file_type();
    ///
    /// assert_eq!(file_type.is_file(), true);
    /// # Ok(())
    /// # }
    /// ```
    #[stable(feature = "file_type", since = "1.1.0")]
    pub fn is_file(&self) -> bool { self.0.is_file() }

    /// Test whether this file type represents a symbolic link.
    ///
    /// # Examples
    ///
    /// ```
    /// # fn foo() -> std::io::Result<()> {
    /// use std::fs;
    ///
    /// let metadata = try!(fs::metadata("foo.txt"));
    /// let file_type = metadata.file_type();
    ///
    /// assert_eq!(file_type.is_symlink(), false);
    /// # Ok(())
    /// # }
    /// ```
    #[stable(feature = "file_type", since = "1.1.0")]
    pub fn is_symlink(&self) -> bool { self.0.is_symlink() }
}

impl AsInner<fs_imp::FileType> for FileType {
    fn as_inner(&self) -> &fs_imp::FileType { &self.0 }
}

impl FromInner<fs_imp::FilePermissions> for Permissions {
    fn from_inner(f: fs_imp::FilePermissions) -> Permissions {
        Permissions(f)
    }
}

impl AsInner<fs_imp::FilePermissions> for Permissions {
    fn as_inner(&self) -> &fs_imp::FilePermissions { &self.0 }
}

#[stable(feature = "rust1", since = "1.0.0")]
impl Iterator for ReadDir {
    type Item = io::Result<DirEntry>;

    fn next(&mut self) -> Option<io::Result<DirEntry>> {
        self.0.next().map(|entry| entry.map(DirEntry))
    }
}

impl DirEntry {
    /// Returns the full path to the file that this entry represents.
    ///
    /// The full path is created by joining the original path to `read_dir`
    /// with the filename of this entry.
    ///
    /// # Examples
    ///
    /// ```
    /// use std::fs;
    /// # fn foo() -> std::io::Result<()> {
    /// for entry in try!(fs::read_dir(".")) {
    ///     let dir = try!(entry);
    ///     println!("{:?}", dir.path());
    /// }
    /// # Ok(())
    /// # }
    /// ```
    ///
    /// This prints output like:
    ///
    /// ```text
    /// "./whatever.txt"
    /// "./foo.html"
    /// "./hello_world.rs"
    /// ```
    ///
    /// The exact text, of course, depends on what files you have in `.`.
    #[stable(feature = "rust1", since = "1.0.0")]
    pub fn path(&self) -> PathBuf { self.0.path() }

    /// Return the metadata for the file that this entry points at.
    ///
    /// This function will not traverse symlinks if this entry points at a
    /// symlink.
    ///
    /// # Platform-specific behavior
    ///
    /// On Windows this function is cheap to call (no extra system calls
    /// needed), but on Unix platforms this function is the equivalent of
    /// calling `symlink_metadata` on the path.
    ///
    /// # Examples
    ///
    /// ```
    /// use std::fs;
    ///
    /// if let Ok(entries) = fs::read_dir(".") {
    ///     for entry in entries {
    ///         if let Ok(entry) = entry {
    ///             // Here, `entry` is a `DirEntry`.
    ///             if let Ok(metadata) = entry.metadata() {
    ///                 // Now let's show our entry's permissions!
    ///                 println!("{:?}: {:?}", entry.path(), metadata.permissions());
    ///             } else {
    ///                 println!("Couldn't get metadata for {:?}", entry.path());
    ///             }
    ///         }
    ///     }
    /// }
    /// ```
    #[stable(feature = "dir_entry_ext", since = "1.1.0")]
    pub fn metadata(&self) -> io::Result<Metadata> {
        self.0.metadata().map(Metadata)
    }

    /// Return the file type for the file that this entry points at.
    ///
    /// This function will not traverse symlinks if this entry points at a
    /// symlink.
    ///
    /// # Platform-specific behavior
    ///
    /// On Windows and most Unix platforms this function is free (no extra
    /// system calls needed), but some Unix platforms may require the equivalent
    /// call to `symlink_metadata` to learn about the target file type.
    ///
    /// # Examples
    ///
    /// ```
    /// use std::fs;
    ///
    /// if let Ok(entries) = fs::read_dir(".") {
    ///     for entry in entries {
    ///         if let Ok(entry) = entry {
    ///             // Here, `entry` is a `DirEntry`.
    ///             if let Ok(file_type) = entry.file_type() {
    ///                 // Now let's show our entry's file type!
    ///                 println!("{:?}: {:?}", entry.path(), file_type);
    ///             } else {
    ///                 println!("Couldn't get file type for {:?}", entry.path());
    ///             }
    ///         }
    ///     }
    /// }
    /// ```
    #[stable(feature = "dir_entry_ext", since = "1.1.0")]
    pub fn file_type(&self) -> io::Result<FileType> {
        self.0.file_type().map(FileType)
    }

    /// Returns the bare file name of this directory entry without any other
    /// leading path component.
    ///
    /// # Examples
    ///
    /// ```
    /// use std::fs;
    ///
    /// if let Ok(entries) = fs::read_dir(".") {
    ///     for entry in entries {
    ///         if let Ok(entry) = entry {
    ///             // Here, `entry` is a `DirEntry`.
    ///             println!("{:?}", entry.file_name());
    ///         }
    ///     }
    /// }
    /// ```
    #[stable(feature = "dir_entry_ext", since = "1.1.0")]
    pub fn file_name(&self) -> OsString {
        self.0.file_name()
    }
}

#[stable(feature = "dir_entry_debug", since = "1.13.0")]
impl fmt::Debug for DirEntry {
    fn fmt(&self, f: &mut fmt::Formatter) -> fmt::Result {
        f.debug_tuple("DirEntry")
            .field(&self.path())
            .finish()
    }
}

impl AsInner<fs_imp::DirEntry> for DirEntry {
    fn as_inner(&self) -> &fs_imp::DirEntry { &self.0 }
}

/// Removes a file from the filesystem.
///
/// Note that there is no
/// guarantee that the file is immediately deleted (e.g. depending on
/// platform, other open file descriptors may prevent immediate removal).
///
/// # Platform-specific behavior
///
/// This function currently corresponds to the `unlink` function on Unix
/// and the `DeleteFile` function on Windows.
/// Note that, this [may change in the future][changes].
/// [changes]: ../io/index.html#platform-specific-behavior
///
/// # Errors
///
/// This function will return an error in the following situations, but is not
/// limited to just these cases:
///
/// * `path` points to a directory.
/// * The user lacks permissions to remove the file.
///
/// # Examples
///
/// ```
/// use std::fs;
///
/// # fn foo() -> std::io::Result<()> {
/// try!(fs::remove_file("a.txt"));
/// # Ok(())
/// # }
/// ```
#[stable(feature = "rust1", since = "1.0.0")]
pub fn remove_file<P: AsRef<Path>>(path: P) -> io::Result<()> {
    fs_imp::unlink(path.as_ref())
}

/// Given a path, query the file system to get information about a file,
/// directory, etc.
///
/// This function will traverse symbolic links to query information about the
/// destination file.
///
/// # Platform-specific behavior
///
/// This function currently corresponds to the `stat` function on Unix
/// and the `GetFileAttributesEx` function on Windows.
/// Note that, this [may change in the future][changes].
/// [changes]: ../io/index.html#platform-specific-behavior
///
/// # Errors
///
/// This function will return an error in the following situations, but is not
/// limited to just these cases:
///
/// * The user lacks permissions to perform `metadata` call on `path`.
/// * `path` does not exist.
///
/// # Examples
///
/// ```rust
/// # fn foo() -> std::io::Result<()> {
/// use std::fs;
///
/// let attr = try!(fs::metadata("/some/file/path.txt"));
/// // inspect attr ...
/// # Ok(())
/// # }
/// ```
#[stable(feature = "rust1", since = "1.0.0")]
pub fn metadata<P: AsRef<Path>>(path: P) -> io::Result<Metadata> {
    fs_imp::stat(path.as_ref()).map(Metadata)
}

/// Query the metadata about a file without following symlinks.
///
/// # Platform-specific behavior
///
/// This function currently corresponds to the `lstat` function on Unix
/// and the `GetFileAttributesEx` function on Windows.
/// Note that, this [may change in the future][changes].
/// [changes]: ../io/index.html#platform-specific-behavior
///
/// # Errors
///
/// This function will return an error in the following situations, but is not
/// limited to just these cases:
///
/// * The user lacks permissions to perform `metadata` call on `path`.
/// * `path` does not exist.
///
/// # Examples
///
/// ```rust
/// # fn foo() -> std::io::Result<()> {
/// use std::fs;
///
/// let attr = try!(fs::symlink_metadata("/some/file/path.txt"));
/// // inspect attr ...
/// # Ok(())
/// # }
/// ```
#[stable(feature = "symlink_metadata", since = "1.1.0")]
pub fn symlink_metadata<P: AsRef<Path>>(path: P) -> io::Result<Metadata> {
    fs_imp::lstat(path.as_ref()).map(Metadata)
}

/// Rename a file or directory to a new name, replacing the original file if
/// `to` already exists.
///
/// This will not work if the new name is on a different mount point.
///
/// # Platform-specific behavior
///
/// This function currently corresponds to the `rename` function on Unix
/// and the `MoveFileEx` function with the `MOVEFILE_REPLACE_EXISTING` flag on Windows.
///
/// Because of this, the behavior when both `from` and `to` exist differs. On
/// Unix, if `from` is a directory, `to` must also be an (empty) directory. If
/// `from` is not a directory, `to` must also be not a directory. In contrast,
/// on Windows, `from` can be anything, but `to` must *not* be a directory.
///
/// Note that, this [may change in the future][changes].
/// [changes]: ../io/index.html#platform-specific-behavior
///
/// # Errors
///
/// This function will return an error in the following situations, but is not
/// limited to just these cases:
///
/// * `from` does not exist.
/// * The user lacks permissions to view contents.
/// * `from` and `to` are on separate filesystems.
///
/// # Examples
///
/// ```
/// use std::fs;
///
/// # fn foo() -> std::io::Result<()> {
/// try!(fs::rename("a.txt", "b.txt")); // Rename a.txt to b.txt
/// # Ok(())
/// # }
/// ```
#[stable(feature = "rust1", since = "1.0.0")]
pub fn rename<P: AsRef<Path>, Q: AsRef<Path>>(from: P, to: Q) -> io::Result<()> {
    fs_imp::rename(from.as_ref(), to.as_ref())
}

/// Copies the contents of one file to another. This function will also
/// copy the permission bits of the original file to the destination file.
///
/// This function will **overwrite** the contents of `to`.
///
/// Note that if `from` and `to` both point to the same file, then the file
/// will likely get truncated by this operation.
///
/// On success, the total number of bytes copied is returned.
///
/// # Platform-specific behavior
///
/// This function currently corresponds to the `open` function in Unix
/// with `O_RDONLY` for `from` and `O_WRONLY`, `O_CREAT`, and `O_TRUNC` for `to`.
/// `O_CLOEXEC` is set for returned file descriptors.
/// On Windows, this function currently corresponds to `CopyFileEx`.
/// Note that, this [may change in the future][changes].
/// [changes]: ../io/index.html#platform-specific-behavior
///
/// # Errors
///
/// This function will return an error in the following situations, but is not
/// limited to just these cases:
///
/// * The `from` path is not a file.
/// * The `from` file does not exist.
/// * The current process does not have the permission rights to access
///   `from` or write `to`.
///
/// # Examples
///
/// ```no_run
/// use std::fs;
///
/// # fn foo() -> std::io::Result<()> {
/// try!(fs::copy("foo.txt", "bar.txt"));  // Copy foo.txt to bar.txt
/// # Ok(()) }
/// ```
#[stable(feature = "rust1", since = "1.0.0")]
pub fn copy<P: AsRef<Path>, Q: AsRef<Path>>(from: P, to: Q) -> io::Result<u64> {
    fs_imp::copy(from.as_ref(), to.as_ref())
}

/// Creates a new hard link on the filesystem.
///
/// The `dst` path will be a link pointing to the `src` path. Note that systems
/// often require these two paths to both be located on the same filesystem.
///
/// # Platform-specific behavior
///
/// This function currently corresponds to the `link` function on Unix
/// and the `CreateHardLink` function on Windows.
/// Note that, this [may change in the future][changes].
/// [changes]: ../io/index.html#platform-specific-behavior
///
/// # Errors
///
/// This function will return an error in the following situations, but is not
/// limited to just these cases:
///
/// * The `src` path is not a file or doesn't exist.
///
/// # Examples
///
/// ```
/// use std::fs;
///
/// # fn foo() -> std::io::Result<()> {
/// try!(fs::hard_link("a.txt", "b.txt")); // Hard link a.txt to b.txt
/// # Ok(())
/// # }
/// ```
#[stable(feature = "rust1", since = "1.0.0")]
pub fn hard_link<P: AsRef<Path>, Q: AsRef<Path>>(src: P, dst: Q) -> io::Result<()> {
    fs_imp::link(src.as_ref(), dst.as_ref())
}

/// Creates a new symbolic link on the filesystem.
///
/// The `dst` path will be a symbolic link pointing to the `src` path.
/// On Windows, this will be a file symlink, not a directory symlink;
/// for this reason, the platform-specific `std::os::unix::fs::symlink`
/// and `std::os::windows::fs::{symlink_file, symlink_dir}` should be
/// used instead to make the intent explicit.
///
/// # Examples
///
/// ```
/// use std::fs;
///
/// # fn foo() -> std::io::Result<()> {
/// try!(fs::soft_link("a.txt", "b.txt"));
/// # Ok(())
/// # }
/// ```
#[stable(feature = "rust1", since = "1.0.0")]
#[rustc_deprecated(since = "1.1.0",
             reason = "replaced with std::os::unix::fs::symlink and \
                       std::os::windows::fs::{symlink_file, symlink_dir}")]
pub fn soft_link<P: AsRef<Path>, Q: AsRef<Path>>(src: P, dst: Q) -> io::Result<()> {
    fs_imp::symlink(src.as_ref(), dst.as_ref())
}

/// Reads a symbolic link, returning the file that the link points to.
///
/// # Platform-specific behavior
///
/// This function currently corresponds to the `readlink` function on Unix
/// and the `CreateFile` function with `FILE_FLAG_OPEN_REPARSE_POINT` and
/// `FILE_FLAG_BACKUP_SEMANTICS` flags on Windows.
/// Note that, this [may change in the future][changes].
/// [changes]: ../io/index.html#platform-specific-behavior
///
/// # Errors
///
/// This function will return an error in the following situations, but is not
/// limited to just these cases:
///
/// * `path` is not a symbolic link.
/// * `path` does not exist.
///
/// # Examples
///
/// ```
/// use std::fs;
///
/// # fn foo() -> std::io::Result<()> {
/// let path = try!(fs::read_link("a.txt"));
/// # Ok(())
/// # }
/// ```
#[stable(feature = "rust1", since = "1.0.0")]
pub fn read_link<P: AsRef<Path>>(path: P) -> io::Result<PathBuf> {
    fs_imp::readlink(path.as_ref())
}

/// Returns the canonical form of a path with all intermediate components
/// normalized and symbolic links resolved.
///
/// # Platform-specific behavior
///
/// This function currently corresponds to the `realpath` function on Unix
/// and the `CreateFile` and `GetFinalPathNameByHandle` functions on Windows.
/// Note that, this [may change in the future][changes].
/// [changes]: ../io/index.html#platform-specific-behavior
///
/// # Errors
///
/// This function will return an error in the following situations, but is not
/// limited to just these cases:
///
/// * `path` does not exist.
/// * A component in path is not a directory.
///
/// # Examples
///
/// ```
/// use std::fs;
///
/// # fn foo() -> std::io::Result<()> {
/// let path = try!(fs::canonicalize("../a/../foo.txt"));
/// # Ok(())
/// # }
/// ```
#[stable(feature = "fs_canonicalize", since = "1.5.0")]
pub fn canonicalize<P: AsRef<Path>>(path: P) -> io::Result<PathBuf> {
    fs_imp::canonicalize(path.as_ref())
}

/// Creates a new, empty directory at the provided path
///
/// # Platform-specific behavior
///
/// This function currently corresponds to the `mkdir` function on Unix
/// and the `CreateDirectory` function on Windows.
/// Note that, this [may change in the future][changes].
/// [changes]: ../io/index.html#platform-specific-behavior
///
/// # Errors
///
/// This function will return an error in the following situations, but is not
/// limited to just these cases:
///
/// * User lacks permissions to create directory at `path`.
/// * `path` already exists.
///
/// # Examples
///
/// ```
/// use std::fs;
///
/// # fn foo() -> std::io::Result<()> {
/// try!(fs::create_dir("/some/dir"));
/// # Ok(())
/// # }
/// ```
#[stable(feature = "rust1", since = "1.0.0")]
pub fn create_dir<P: AsRef<Path>>(path: P) -> io::Result<()> {
    DirBuilder::new().create(path.as_ref())
}

/// Recursively create a directory and all of its parent components if they
/// are missing.
///
/// # Platform-specific behavior
///
/// This function currently corresponds to the `mkdir` function on Unix
/// and the `CreateDirectory` function on Windows.
/// Note that, this [may change in the future][changes].
/// [changes]: ../io/index.html#platform-specific-behavior
///
/// # Errors
///
/// This function will return an error in the following situations, but is not
/// limited to just these cases:
///
/// * If any directory in the path specified by `path`
/// does not already exist and it could not be created otherwise. The specific
/// error conditions for when a directory is being created (after it is
/// determined to not exist) are outlined by `fs::create_dir`.
///
/// # Examples
///
/// ```
/// use std::fs;
///
/// # fn foo() -> std::io::Result<()> {
/// try!(fs::create_dir_all("/some/dir"));
/// # Ok(())
/// # }
/// ```
#[stable(feature = "rust1", since = "1.0.0")]
pub fn create_dir_all<P: AsRef<Path>>(path: P) -> io::Result<()> {
    DirBuilder::new().recursive(true).create(path.as_ref())
}

/// Removes an existing, empty directory.
///
/// # Platform-specific behavior
///
/// This function currently corresponds to the `rmdir` function on Unix
/// and the `RemoveDirectory` function on Windows.
/// Note that, this [may change in the future][changes].
/// [changes]: ../io/index.html#platform-specific-behavior
///
/// # Errors
///
/// This function will return an error in the following situations, but is not
/// limited to just these cases:
///
/// * The user lacks permissions to remove the directory at the provided `path`.
/// * The directory isn't empty.
///
/// # Examples
///
/// ```
/// use std::fs;
///
/// # fn foo() -> std::io::Result<()> {
/// try!(fs::remove_dir("/some/dir"));
/// # Ok(())
/// # }
/// ```
#[stable(feature = "rust1", since = "1.0.0")]
pub fn remove_dir<P: AsRef<Path>>(path: P) -> io::Result<()> {
    fs_imp::rmdir(path.as_ref())
}

/// Removes a directory at this path, after removing all its contents. Use
/// carefully!
///
/// This function does **not** follow symbolic links and it will simply remove the
/// symbolic link itself.
///
/// # Platform-specific behavior
///
/// This function currently corresponds to `opendir`, `lstat`, `rm` and `rmdir` functions on Unix
/// and the `FindFirstFile`, `GetFileAttributesEx`, `DeleteFile`, and `RemoveDirectory` functions
/// on Windows.
/// Note that, this [may change in the future][changes].
/// [changes]: ../io/index.html#platform-specific-behavior
///
/// # Errors
///
/// See `file::remove_file` and `fs::remove_dir`.
///
/// # Examples
///
/// ```
/// use std::fs;
///
/// # fn foo() -> std::io::Result<()> {
/// try!(fs::remove_dir_all("/some/dir"));
/// # Ok(())
/// # }
/// ```
#[stable(feature = "rust1", since = "1.0.0")]
pub fn remove_dir_all<P: AsRef<Path>>(path: P) -> io::Result<()> {
    fs_imp::remove_dir_all(path.as_ref())
}

/// Returns an iterator over the entries within a directory.
///
/// The iterator will yield instances of [`io::Result`]`<`[`DirEntry`]`>`.
/// New errors may be encountered after an iterator is initially constructed.
///
/// [`io::Result`]: ../io/type.Result.html
/// [`DirEntry`]: struct.DirEntry.html
///
/// # Platform-specific behavior
///
/// This function currently corresponds to the `opendir` function on Unix
/// and the `FindFirstFile` function on Windows.
/// Note that, this [may change in the future][changes].
/// [changes]: ../io/index.html#platform-specific-behavior
///
/// # Errors
///
/// This function will return an error in the following situations, but is not
/// limited to just these cases:
///
/// * The provided `path` doesn't exist.
/// * The process lacks permissions to view the contents.
/// * The `path` points at a non-directory file.
///
/// # Examples
///
/// ```
/// use std::io;
/// use std::fs::{self, DirEntry};
/// use std::path::Path;
///
/// // one possible implementation of walking a directory only visiting files
/// fn visit_dirs(dir: &Path, cb: &Fn(&DirEntry)) -> io::Result<()> {
///     if dir.is_dir() {
///         for entry in try!(fs::read_dir(dir)) {
///             let entry = try!(entry);
///             let path = entry.path();
///             if path.is_dir() {
///                 try!(visit_dirs(&path, cb));
///             } else {
///                 cb(&entry);
///             }
///         }
///     }
///     Ok(())
/// }
/// ```
#[stable(feature = "rust1", since = "1.0.0")]
pub fn read_dir<P: AsRef<Path>>(path: P) -> io::Result<ReadDir> {
    fs_imp::readdir(path.as_ref()).map(ReadDir)
}

/// Changes the permissions found on a file or a directory.
///
/// # Platform-specific behavior
///
/// This function currently corresponds to the `chmod` function on Unix
/// and the `SetFileAttributes` function on Windows.
/// Note that, this [may change in the future][changes].
/// [changes]: ../io/index.html#platform-specific-behavior
///
/// # Errors
///
/// This function will return an error in the following situations, but is not
/// limited to just these cases:
///
/// * `path` does not exist.
/// * The user lacks the permission to change attributes of the file.
///
/// # Examples
///
/// ```
/// # fn foo() -> std::io::Result<()> {
/// use std::fs;
///
/// let mut perms = try!(fs::metadata("foo.txt")).permissions();
/// perms.set_readonly(true);
/// try!(fs::set_permissions("foo.txt", perms));
/// # Ok(())
/// # }
/// ```
#[stable(feature = "set_permissions", since = "1.1.0")]
pub fn set_permissions<P: AsRef<Path>>(path: P, perm: Permissions)
                                       -> io::Result<()> {
    fs_imp::set_perm(path.as_ref(), perm.0)
}

impl DirBuilder {
    /// Creates a new set of options with default mode/security settings for all
    /// platforms and also non-recursive.
    ///
    /// # Examples
    ///
    /// ```
    /// use std::fs::DirBuilder;
    ///
    /// let builder = DirBuilder::new();
    /// ```
    #[stable(feature = "dir_builder", since = "1.6.0")]
    pub fn new() -> DirBuilder {
        DirBuilder {
            inner: fs_imp::DirBuilder::new(),
            recursive: false,
        }
    }

    /// Indicate that directories create should be created recursively, creating
    /// all parent directories if they do not exist with the same security and
    /// permissions settings.
    ///
    /// This option defaults to `false`.
    ///
    /// # Examples
    ///
    /// ```
    /// use std::fs::DirBuilder;
    ///
    /// let mut builder = DirBuilder::new();
    /// builder.recursive(true);
    /// ```
    #[stable(feature = "dir_builder", since = "1.6.0")]
    pub fn recursive(&mut self, recursive: bool) -> &mut Self {
        self.recursive = recursive;
        self
    }

    /// Create the specified directory with the options configured in this
    /// builder.
    ///
    /// # Examples
    ///
    /// ```no_run
    /// use std::fs::{self, DirBuilder};
    ///
    /// let path = "/tmp/foo/bar/baz";
    /// DirBuilder::new()
    ///     .recursive(true)
    ///     .create(path).unwrap();
    ///
    /// assert!(fs::metadata(path).unwrap().is_dir());
    /// ```
    #[stable(feature = "dir_builder", since = "1.6.0")]
    pub fn create<P: AsRef<Path>>(&self, path: P) -> io::Result<()> {
        self._create(path.as_ref())
    }

    fn _create(&self, path: &Path) -> io::Result<()> {
        if self.recursive {
            self.create_dir_all(path)
        } else {
            self.inner.mkdir(path)
        }
    }

    fn create_dir_all(&self, path: &Path) -> io::Result<()> {
        if path == Path::new("") || path.is_dir() { return Ok(()) }
        if let Some(p) = path.parent() {
            self.create_dir_all(p)?
        }
        self.inner.mkdir(path)
    }
}

impl AsInnerMut<fs_imp::DirBuilder> for DirBuilder {
    fn as_inner_mut(&mut self) -> &mut fs_imp::DirBuilder {
        &mut self.inner
    }
}

#[cfg(all(test, not(target_os = "emscripten")))]
mod tests {
    use io::prelude::*;

    use fs::{self, File, OpenOptions};
    use io::{ErrorKind, SeekFrom};
    use path::Path;
    use rand::{StdRng, Rng};
    use str;
    use sys_common::io::test::{TempDir, tmpdir};

    #[cfg(windows)]
    use os::windows::fs::{symlink_dir, symlink_file};
    #[cfg(windows)]
    use sys::fs::symlink_junction;
    #[cfg(unix)]
    use os::unix::fs::symlink as symlink_dir;
    #[cfg(unix)]
    use os::unix::fs::symlink as symlink_file;
    #[cfg(unix)]
    use os::unix::fs::symlink as symlink_junction;

    macro_rules! check { ($e:expr) => (
        match $e {
            Ok(t) => t,
            Err(e) => panic!("{} failed with: {}", stringify!($e), e),
        }
    ) }

    macro_rules! error { ($e:expr, $s:expr) => (
        match $e {
            Ok(_) => panic!("Unexpected success. Should've been: {:?}", $s),
            Err(ref err) => assert!(err.to_string().contains($s),
                                    format!("`{}` did not contain `{}`", err, $s))
        }
    ) }

    // Several test fail on windows if the user does not have permission to
    // create symlinks (the `SeCreateSymbolicLinkPrivilege`). Instead of
    // disabling these test on Windows, use this function to test whether we
    // have permission, and return otherwise. This way, we still don't run these
    // tests most of the time, but at least we do if the user has the right
    // permissions.
    pub fn got_symlink_permission(tmpdir: &TempDir) -> bool {
        if cfg!(unix) { return true }
        let link = tmpdir.join("some_hopefully_unique_link_name");

        match symlink_file(r"nonexisting_target", link) {
            Ok(_) => true,
            Err(ref err) =>
                if err.to_string().contains("A required privilege is not held by the client.") {
                    false
                } else {
                    true
                }
        }
    }

    #[test]
    fn file_test_io_smoke_test() {
        let message = "it's alright. have a good time";
        let tmpdir = tmpdir();
        let filename = &tmpdir.join("file_rt_io_file_test.txt");
        {
            let mut write_stream = check!(File::create(filename));
            check!(write_stream.write(message.as_bytes()));
        }
        {
            let mut read_stream = check!(File::open(filename));
            let mut read_buf = [0; 1028];
            let read_str = match check!(read_stream.read(&mut read_buf)) {
                0 => panic!("shouldn't happen"),
                n => str::from_utf8(&read_buf[..n]).unwrap().to_string()
            };
            assert_eq!(read_str, message);
        }
        check!(fs::remove_file(filename));
    }

    #[test]
    fn invalid_path_raises() {
        let tmpdir = tmpdir();
        let filename = &tmpdir.join("file_that_does_not_exist.txt");
        let result = File::open(filename);

        if cfg!(unix) {
            error!(result, "No such file or directory");
        }
        if cfg!(windows) {
            error!(result, "The system cannot find the file specified");
        }
    }

    #[test]
    fn file_test_iounlinking_invalid_path_should_raise_condition() {
        let tmpdir = tmpdir();
        let filename = &tmpdir.join("file_another_file_that_does_not_exist.txt");

        let result = fs::remove_file(filename);

        if cfg!(unix) {
            error!(result, "No such file or directory");
        }
        if cfg!(windows) {
            error!(result, "The system cannot find the file specified");
        }
    }

    #[test]
    fn file_test_io_non_positional_read() {
        let message: &str = "ten-four";
        let mut read_mem = [0; 8];
        let tmpdir = tmpdir();
        let filename = &tmpdir.join("file_rt_io_file_test_positional.txt");
        {
            let mut rw_stream = check!(File::create(filename));
            check!(rw_stream.write(message.as_bytes()));
        }
        {
            let mut read_stream = check!(File::open(filename));
            {
                let read_buf = &mut read_mem[0..4];
                check!(read_stream.read(read_buf));
            }
            {
                let read_buf = &mut read_mem[4..8];
                check!(read_stream.read(read_buf));
            }
        }
        check!(fs::remove_file(filename));
        let read_str = str::from_utf8(&read_mem).unwrap();
        assert_eq!(read_str, message);
    }

    #[test]
    fn file_test_io_seek_and_tell_smoke_test() {
        let message = "ten-four";
        let mut read_mem = [0; 4];
        let set_cursor = 4 as u64;
        let tell_pos_pre_read;
        let tell_pos_post_read;
        let tmpdir = tmpdir();
        let filename = &tmpdir.join("file_rt_io_file_test_seeking.txt");
        {
            let mut rw_stream = check!(File::create(filename));
            check!(rw_stream.write(message.as_bytes()));
        }
        {
            let mut read_stream = check!(File::open(filename));
            check!(read_stream.seek(SeekFrom::Start(set_cursor)));
            tell_pos_pre_read = check!(read_stream.seek(SeekFrom::Current(0)));
            check!(read_stream.read(&mut read_mem));
            tell_pos_post_read = check!(read_stream.seek(SeekFrom::Current(0)));
        }
        check!(fs::remove_file(filename));
        let read_str = str::from_utf8(&read_mem).unwrap();
        assert_eq!(read_str, &message[4..8]);
        assert_eq!(tell_pos_pre_read, set_cursor);
        assert_eq!(tell_pos_post_read, message.len() as u64);
    }

    #[test]
    fn file_test_io_seek_and_write() {
        let initial_msg =   "food-is-yummy";
        let overwrite_msg =    "-the-bar!!";
        let final_msg =     "foo-the-bar!!";
        let seek_idx = 3;
        let mut read_mem = [0; 13];
        let tmpdir = tmpdir();
        let filename = &tmpdir.join("file_rt_io_file_test_seek_and_write.txt");
        {
            let mut rw_stream = check!(File::create(filename));
            check!(rw_stream.write(initial_msg.as_bytes()));
            check!(rw_stream.seek(SeekFrom::Start(seek_idx)));
            check!(rw_stream.write(overwrite_msg.as_bytes()));
        }
        {
            let mut read_stream = check!(File::open(filename));
            check!(read_stream.read(&mut read_mem));
        }
        check!(fs::remove_file(filename));
        let read_str = str::from_utf8(&read_mem).unwrap();
        assert!(read_str == final_msg);
    }

    #[test]
    fn file_test_io_seek_shakedown() {
        //                   01234567890123
        let initial_msg =   "qwer-asdf-zxcv";
        let chunk_one: &str = "qwer";
        let chunk_two: &str = "asdf";
        let chunk_three: &str = "zxcv";
        let mut read_mem = [0; 4];
        let tmpdir = tmpdir();
        let filename = &tmpdir.join("file_rt_io_file_test_seek_shakedown.txt");
        {
            let mut rw_stream = check!(File::create(filename));
            check!(rw_stream.write(initial_msg.as_bytes()));
        }
        {
            let mut read_stream = check!(File::open(filename));

            check!(read_stream.seek(SeekFrom::End(-4)));
            check!(read_stream.read(&mut read_mem));
            assert_eq!(str::from_utf8(&read_mem).unwrap(), chunk_three);

            check!(read_stream.seek(SeekFrom::Current(-9)));
            check!(read_stream.read(&mut read_mem));
            assert_eq!(str::from_utf8(&read_mem).unwrap(), chunk_two);

            check!(read_stream.seek(SeekFrom::Start(0)));
            check!(read_stream.read(&mut read_mem));
            assert_eq!(str::from_utf8(&read_mem).unwrap(), chunk_one);
        }
        check!(fs::remove_file(filename));
    }

    #[test]
    fn file_test_io_eof() {
        let tmpdir = tmpdir();
        let filename = tmpdir.join("file_rt_io_file_test_eof.txt");
        let mut buf = [0; 256];
        {
            let oo = OpenOptions::new().create_new(true).write(true).read(true).clone();
            let mut rw = check!(oo.open(&filename));
            assert_eq!(check!(rw.read(&mut buf)), 0);
            assert_eq!(check!(rw.read(&mut buf)), 0);
        }
        check!(fs::remove_file(&filename));
    }

    #[test]
    #[cfg(unix)]
    fn file_test_io_read_write_at() {
        use os::unix::fs::FileExt;

        let tmpdir = tmpdir();
        let filename = tmpdir.join("file_rt_io_file_test_read_write_at.txt");
        let mut buf = [0; 256];
        let write1 = "asdf";
        let write2 = "qwer-";
        let write3 = "-zxcv";
        let content = "qwer-asdf-zxcv";
        {
            let oo = OpenOptions::new().create_new(true).write(true).read(true).clone();
            let mut rw = check!(oo.open(&filename));
            assert_eq!(check!(rw.write_at(write1.as_bytes(), 5)), write1.len());
            assert_eq!(check!(rw.seek(SeekFrom::Current(0))), 0);
            assert_eq!(check!(rw.read_at(&mut buf, 5)), write1.len());
            assert_eq!(str::from_utf8(&buf[..write1.len()]), Ok(write1));
            assert_eq!(check!(rw.seek(SeekFrom::Current(0))), 0);
            assert_eq!(check!(rw.read_at(&mut buf[..write2.len()], 0)), write2.len());
            assert_eq!(str::from_utf8(&buf[..write2.len()]), Ok("\0\0\0\0\0"));
            assert_eq!(check!(rw.seek(SeekFrom::Current(0))), 0);
            assert_eq!(check!(rw.write(write2.as_bytes())), write2.len());
            assert_eq!(check!(rw.seek(SeekFrom::Current(0))), 5);
            assert_eq!(check!(rw.read(&mut buf)), write1.len());
            assert_eq!(str::from_utf8(&buf[..write1.len()]), Ok(write1));
            assert_eq!(check!(rw.seek(SeekFrom::Current(0))), 9);
            assert_eq!(check!(rw.read_at(&mut buf[..write2.len()], 0)), write2.len());
            assert_eq!(str::from_utf8(&buf[..write2.len()]), Ok(write2));
            assert_eq!(check!(rw.seek(SeekFrom::Current(0))), 9);
            assert_eq!(check!(rw.write_at(write3.as_bytes(), 9)), write3.len());
            assert_eq!(check!(rw.seek(SeekFrom::Current(0))), 9);
        }
        {
            let mut read = check!(File::open(&filename));
            assert_eq!(check!(read.read_at(&mut buf, 0)), content.len());
            assert_eq!(str::from_utf8(&buf[..content.len()]), Ok(content));
            assert_eq!(check!(read.seek(SeekFrom::Current(0))), 0);
            assert_eq!(check!(read.seek(SeekFrom::End(-5))), 9);
            assert_eq!(check!(read.read_at(&mut buf, 0)), content.len());
            assert_eq!(str::from_utf8(&buf[..content.len()]), Ok(content));
            assert_eq!(check!(read.seek(SeekFrom::Current(0))), 9);
            assert_eq!(check!(read.read(&mut buf)), write3.len());
            assert_eq!(str::from_utf8(&buf[..write3.len()]), Ok(write3));
            assert_eq!(check!(read.seek(SeekFrom::Current(0))), 14);
            assert_eq!(check!(read.read_at(&mut buf, 0)), content.len());
            assert_eq!(str::from_utf8(&buf[..content.len()]), Ok(content));
            assert_eq!(check!(read.seek(SeekFrom::Current(0))), 14);
            assert_eq!(check!(read.read_at(&mut buf, 14)), 0);
            assert_eq!(check!(read.read_at(&mut buf, 15)), 0);
            assert_eq!(check!(read.seek(SeekFrom::Current(0))), 14);
        }
        check!(fs::remove_file(&filename));
    }

    #[test]
    #[cfg(windows)]
    fn file_test_io_seek_read_write() {
        use os::windows::fs::FileExt;

        let tmpdir = tmpdir();
        let filename = tmpdir.join("file_rt_io_file_test_seek_read_write.txt");
        let mut buf = [0; 256];
        let write1 = "asdf";
        let write2 = "qwer-";
        let write3 = "-zxcv";
        let content = "qwer-asdf-zxcv";
        {
            let oo = OpenOptions::new().create_new(true).write(true).read(true).clone();
            let mut rw = check!(oo.open(&filename));
            assert_eq!(check!(rw.seek_write(write1.as_bytes(), 5)), write1.len());
            assert_eq!(check!(rw.seek(SeekFrom::Current(0))), 9);
            assert_eq!(check!(rw.seek_read(&mut buf, 5)), write1.len());
            assert_eq!(str::from_utf8(&buf[..write1.len()]), Ok(write1));
            assert_eq!(check!(rw.seek(SeekFrom::Current(0))), 9);
            assert_eq!(check!(rw.seek(SeekFrom::Start(0))), 0);
            assert_eq!(check!(rw.write(write2.as_bytes())), write2.len());
            assert_eq!(check!(rw.seek(SeekFrom::Current(0))), 5);
            assert_eq!(check!(rw.read(&mut buf)), write1.len());
            assert_eq!(str::from_utf8(&buf[..write1.len()]), Ok(write1));
            assert_eq!(check!(rw.seek(SeekFrom::Current(0))), 9);
            assert_eq!(check!(rw.seek_read(&mut buf[..write2.len()], 0)), write2.len());
            assert_eq!(str::from_utf8(&buf[..write2.len()]), Ok(write2));
            assert_eq!(check!(rw.seek(SeekFrom::Current(0))), 5);
            assert_eq!(check!(rw.seek_write(write3.as_bytes(), 9)), write3.len());
            assert_eq!(check!(rw.seek(SeekFrom::Current(0))), 14);
        }
        {
            let mut read = check!(File::open(&filename));
            assert_eq!(check!(read.seek_read(&mut buf, 0)), content.len());
            assert_eq!(str::from_utf8(&buf[..content.len()]), Ok(content));
            assert_eq!(check!(read.seek(SeekFrom::Current(0))), 14);
            assert_eq!(check!(read.seek(SeekFrom::End(-5))), 9);
            assert_eq!(check!(read.seek_read(&mut buf, 0)), content.len());
            assert_eq!(str::from_utf8(&buf[..content.len()]), Ok(content));
            assert_eq!(check!(read.seek(SeekFrom::Current(0))), 14);
            assert_eq!(check!(read.seek(SeekFrom::End(-5))), 9);
            assert_eq!(check!(read.read(&mut buf)), write3.len());
            assert_eq!(str::from_utf8(&buf[..write3.len()]), Ok(write3));
            assert_eq!(check!(read.seek(SeekFrom::Current(0))), 14);
            assert_eq!(check!(read.seek_read(&mut buf, 0)), content.len());
            assert_eq!(str::from_utf8(&buf[..content.len()]), Ok(content));
            assert_eq!(check!(read.seek(SeekFrom::Current(0))), 14);
            assert_eq!(check!(read.seek_read(&mut buf, 14)), 0);
            assert_eq!(check!(read.seek_read(&mut buf, 15)), 0);
        }
        check!(fs::remove_file(&filename));
    }

    #[test]
    fn file_test_stat_is_correct_on_is_file() {
        let tmpdir = tmpdir();
        let filename = &tmpdir.join("file_stat_correct_on_is_file.txt");
        {
            let mut opts = OpenOptions::new();
            let mut fs = check!(opts.read(true).write(true)
                                    .create(true).open(filename));
            let msg = "hw";
            fs.write(msg.as_bytes()).unwrap();

            let fstat_res = check!(fs.metadata());
            assert!(fstat_res.is_file());
        }
        let stat_res_fn = check!(fs::metadata(filename));
        assert!(stat_res_fn.is_file());
        let stat_res_meth = check!(filename.metadata());
        assert!(stat_res_meth.is_file());
        check!(fs::remove_file(filename));
    }

    #[test]
    fn file_test_stat_is_correct_on_is_dir() {
        let tmpdir = tmpdir();
        let filename = &tmpdir.join("file_stat_correct_on_is_dir");
        check!(fs::create_dir(filename));
        let stat_res_fn = check!(fs::metadata(filename));
        assert!(stat_res_fn.is_dir());
        let stat_res_meth = check!(filename.metadata());
        assert!(stat_res_meth.is_dir());
        check!(fs::remove_dir(filename));
    }

    #[test]
    fn file_test_fileinfo_false_when_checking_is_file_on_a_directory() {
        let tmpdir = tmpdir();
        let dir = &tmpdir.join("fileinfo_false_on_dir");
        check!(fs::create_dir(dir));
        assert!(!dir.is_file());
        check!(fs::remove_dir(dir));
    }

    #[test]
    fn file_test_fileinfo_check_exists_before_and_after_file_creation() {
        let tmpdir = tmpdir();
        let file = &tmpdir.join("fileinfo_check_exists_b_and_a.txt");
        check!(check!(File::create(file)).write(b"foo"));
        assert!(file.exists());
        check!(fs::remove_file(file));
        assert!(!file.exists());
    }

    #[test]
    fn file_test_directoryinfo_check_exists_before_and_after_mkdir() {
        let tmpdir = tmpdir();
        let dir = &tmpdir.join("before_and_after_dir");
        assert!(!dir.exists());
        check!(fs::create_dir(dir));
        assert!(dir.exists());
        assert!(dir.is_dir());
        check!(fs::remove_dir(dir));
        assert!(!dir.exists());
    }

    #[test]
    fn file_test_directoryinfo_readdir() {
        let tmpdir = tmpdir();
        let dir = &tmpdir.join("di_readdir");
        check!(fs::create_dir(dir));
        let prefix = "foo";
        for n in 0..3 {
            let f = dir.join(&format!("{}.txt", n));
            let mut w = check!(File::create(&f));
            let msg_str = format!("{}{}", prefix, n.to_string());
            let msg = msg_str.as_bytes();
            check!(w.write(msg));
        }
        let files = check!(fs::read_dir(dir));
        let mut mem = [0; 4];
        for f in files {
            let f = f.unwrap().path();
            {
                let n = f.file_stem().unwrap();
                check!(check!(File::open(&f)).read(&mut mem));
                let read_str = str::from_utf8(&mem).unwrap();
                let expected = format!("{}{}", prefix, n.to_str().unwrap());
                assert_eq!(expected, read_str);
            }
            check!(fs::remove_file(&f));
        }
        check!(fs::remove_dir(dir));
    }

    #[test]
    fn file_create_new_already_exists_error() {
        let tmpdir = tmpdir();
        let file = &tmpdir.join("file_create_new_error_exists");
        check!(fs::File::create(file));
        let e = fs::OpenOptions::new().write(true).create_new(true).open(file).unwrap_err();
        assert_eq!(e.kind(), ErrorKind::AlreadyExists);
    }

    #[test]
    fn mkdir_path_already_exists_error() {
        let tmpdir = tmpdir();
        let dir = &tmpdir.join("mkdir_error_twice");
        check!(fs::create_dir(dir));
        let e = fs::create_dir(dir).unwrap_err();
        assert_eq!(e.kind(), ErrorKind::AlreadyExists);
    }

    #[test]
    fn recursive_mkdir() {
        let tmpdir = tmpdir();
        let dir = tmpdir.join("d1/d2");
        check!(fs::create_dir_all(&dir));
        assert!(dir.is_dir())
    }

    #[test]
    fn recursive_mkdir_failure() {
        let tmpdir = tmpdir();
        let dir = tmpdir.join("d1");
        let file = dir.join("f1");

        check!(fs::create_dir_all(&dir));
        check!(File::create(&file));

        let result = fs::create_dir_all(&file);

        assert!(result.is_err());
    }

    #[test]
    fn recursive_mkdir_slash() {
        check!(fs::create_dir_all(&Path::new("/")));
    }

    #[test]
    fn recursive_rmdir() {
        let tmpdir = tmpdir();
        let d1 = tmpdir.join("d1");
        let dt = d1.join("t");
        let dtt = dt.join("t");
        let d2 = tmpdir.join("d2");
        let canary = d2.join("do_not_delete");
        check!(fs::create_dir_all(&dtt));
        check!(fs::create_dir_all(&d2));
        check!(check!(File::create(&canary)).write(b"foo"));
        check!(symlink_junction(&d2, &dt.join("d2")));
        let _ = symlink_file(&canary, &d1.join("canary"));
        check!(fs::remove_dir_all(&d1));

        assert!(!d1.is_dir());
        assert!(canary.exists());
    }

    #[test]
    fn recursive_rmdir_of_symlink() {
        // test we do not recursively delete a symlink but only dirs.
        let tmpdir = tmpdir();
        let link = tmpdir.join("d1");
        let dir = tmpdir.join("d2");
        let canary = dir.join("do_not_delete");
        check!(fs::create_dir_all(&dir));
        check!(check!(File::create(&canary)).write(b"foo"));
        check!(symlink_junction(&dir, &link));
        check!(fs::remove_dir_all(&link));

        assert!(!link.is_dir());
        assert!(canary.exists());
    }

    #[test]
    // only Windows makes a distinction between file and directory symlinks.
    #[cfg(windows)]
    fn recursive_rmdir_of_file_symlink() {
        let tmpdir = tmpdir();
        if !got_symlink_permission(&tmpdir) { return };

        let f1 = tmpdir.join("f1");
        let f2 = tmpdir.join("f2");
        check!(check!(File::create(&f1)).write(b"foo"));
        check!(symlink_file(&f1, &f2));
        match fs::remove_dir_all(&f2) {
            Ok(..) => panic!("wanted a failure"),
            Err(..) => {}
        }
    }

    #[test]
    fn unicode_path_is_dir() {
        assert!(Path::new(".").is_dir());
        assert!(!Path::new("test/stdtest/fs.rs").is_dir());

        let tmpdir = tmpdir();

        let mut dirpath = tmpdir.path().to_path_buf();
        dirpath.push("test-가一ー你好");
        check!(fs::create_dir(&dirpath));
        assert!(dirpath.is_dir());

        let mut filepath = dirpath;
        filepath.push("unicode-file-\u{ac00}\u{4e00}\u{30fc}\u{4f60}\u{597d}.rs");
        check!(File::create(&filepath)); // ignore return; touch only
        assert!(!filepath.is_dir());
        assert!(filepath.exists());
    }

    #[test]
    fn unicode_path_exists() {
        assert!(Path::new(".").exists());
        assert!(!Path::new("test/nonexistent-bogus-path").exists());

        let tmpdir = tmpdir();
        let unicode = tmpdir.path();
        let unicode = unicode.join(&format!("test-각丁ー再见"));
        check!(fs::create_dir(&unicode));
        assert!(unicode.exists());
        assert!(!Path::new("test/unicode-bogus-path-각丁ー再见").exists());
    }

    #[test]
    fn copy_file_does_not_exist() {
        let from = Path::new("test/nonexistent-bogus-path");
        let to = Path::new("test/other-bogus-path");

        match fs::copy(&from, &to) {
            Ok(..) => panic!(),
            Err(..) => {
                assert!(!from.exists());
                assert!(!to.exists());
            }
        }
    }

    #[test]
    fn copy_src_does_not_exist() {
        let tmpdir = tmpdir();
        let from = Path::new("test/nonexistent-bogus-path");
        let to = tmpdir.join("out.txt");
        check!(check!(File::create(&to)).write(b"hello"));
        assert!(fs::copy(&from, &to).is_err());
        assert!(!from.exists());
        let mut v = Vec::new();
        check!(check!(File::open(&to)).read_to_end(&mut v));
        assert_eq!(v, b"hello");
    }

    #[test]
    fn copy_file_ok() {
        let tmpdir = tmpdir();
        let input = tmpdir.join("in.txt");
        let out = tmpdir.join("out.txt");

        check!(check!(File::create(&input)).write(b"hello"));
        check!(fs::copy(&input, &out));
        let mut v = Vec::new();
        check!(check!(File::open(&out)).read_to_end(&mut v));
        assert_eq!(v, b"hello");

        assert_eq!(check!(input.metadata()).permissions(),
                   check!(out.metadata()).permissions());
    }

    #[test]
    fn copy_file_dst_dir() {
        let tmpdir = tmpdir();
        let out = tmpdir.join("out");

        check!(File::create(&out));
        match fs::copy(&*out, tmpdir.path()) {
            Ok(..) => panic!(), Err(..) => {}
        }
    }

    #[test]
    fn copy_file_dst_exists() {
        let tmpdir = tmpdir();
        let input = tmpdir.join("in");
        let output = tmpdir.join("out");

        check!(check!(File::create(&input)).write("foo".as_bytes()));
        check!(check!(File::create(&output)).write("bar".as_bytes()));
        check!(fs::copy(&input, &output));

        let mut v = Vec::new();
        check!(check!(File::open(&output)).read_to_end(&mut v));
        assert_eq!(v, b"foo".to_vec());
    }

    #[test]
    fn copy_file_src_dir() {
        let tmpdir = tmpdir();
        let out = tmpdir.join("out");

        match fs::copy(tmpdir.path(), &out) {
            Ok(..) => panic!(), Err(..) => {}
        }
        assert!(!out.exists());
    }

    #[test]
    fn copy_file_preserves_perm_bits() {
        let tmpdir = tmpdir();
        let input = tmpdir.join("in.txt");
        let out = tmpdir.join("out.txt");

        let attr = check!(check!(File::create(&input)).metadata());
        let mut p = attr.permissions();
        p.set_readonly(true);
        check!(fs::set_permissions(&input, p));
        check!(fs::copy(&input, &out));
        assert!(check!(out.metadata()).permissions().readonly());
        check!(fs::set_permissions(&input, attr.permissions()));
        check!(fs::set_permissions(&out, attr.permissions()));
    }

    #[test]
    #[cfg(windows)]
    fn copy_file_preserves_streams() {
        let tmp = tmpdir();
        check!(check!(File::create(tmp.join("in.txt:bunny"))).write("carrot".as_bytes()));
        assert_eq!(check!(fs::copy(tmp.join("in.txt"), tmp.join("out.txt"))), 6);
        assert_eq!(check!(tmp.join("out.txt").metadata()).len(), 0);
        let mut v = Vec::new();
        check!(check!(File::open(tmp.join("out.txt:bunny"))).read_to_end(&mut v));
        assert_eq!(v, b"carrot".to_vec());
    }

    #[test]
    fn symlinks_work() {
        let tmpdir = tmpdir();
        if !got_symlink_permission(&tmpdir) { return };

        let input = tmpdir.join("in.txt");
        let out = tmpdir.join("out.txt");

        check!(check!(File::create(&input)).write("foobar".as_bytes()));
        check!(symlink_file(&input, &out));
        assert!(check!(out.symlink_metadata()).file_type().is_symlink());
        assert_eq!(check!(fs::metadata(&out)).len(),
                   check!(fs::metadata(&input)).len());
        let mut v = Vec::new();
        check!(check!(File::open(&out)).read_to_end(&mut v));
        assert_eq!(v, b"foobar".to_vec());
    }

    #[test]
    fn symlink_noexist() {
        // Symlinks can point to things that don't exist
        let tmpdir = tmpdir();
        if !got_symlink_permission(&tmpdir) { return };

        // Use a relative path for testing. Symlinks get normalized by Windows,
        // so we may not get the same path back for absolute paths
        check!(symlink_file(&"foo", &tmpdir.join("bar")));
        assert_eq!(check!(fs::read_link(&tmpdir.join("bar"))).to_str().unwrap(),
                   "foo");
    }

    #[test]
    fn read_link() {
        if cfg!(windows) {
            // directory symlink
            assert_eq!(check!(fs::read_link(r"C:\Users\All Users")).to_str().unwrap(),
                       r"C:\ProgramData");
            // junction
            assert_eq!(check!(fs::read_link(r"C:\Users\Default User")).to_str().unwrap(),
                       r"C:\Users\Default");
            // junction with special permissions
            assert_eq!(check!(fs::read_link(r"C:\Documents and Settings\")).to_str().unwrap(),
                       r"C:\Users");
        }
        let tmpdir = tmpdir();
        let link = tmpdir.join("link");
        if !got_symlink_permission(&tmpdir) { return };
        check!(symlink_file(&"foo", &link));
        assert_eq!(check!(fs::read_link(&link)).to_str().unwrap(), "foo");
    }

    #[test]
    fn readlink_not_symlink() {
        let tmpdir = tmpdir();
        match fs::read_link(tmpdir.path()) {
            Ok(..) => panic!("wanted a failure"),
            Err(..) => {}
        }
    }

    #[test]
    fn links_work() {
        let tmpdir = tmpdir();
        let input = tmpdir.join("in.txt");
        let out = tmpdir.join("out.txt");

        check!(check!(File::create(&input)).write("foobar".as_bytes()));
        check!(fs::hard_link(&input, &out));
        assert_eq!(check!(fs::metadata(&out)).len(),
                   check!(fs::metadata(&input)).len());
        assert_eq!(check!(fs::metadata(&out)).len(),
                   check!(input.metadata()).len());
        let mut v = Vec::new();
        check!(check!(File::open(&out)).read_to_end(&mut v));
        assert_eq!(v, b"foobar".to_vec());

        // can't link to yourself
        match fs::hard_link(&input, &input) {
            Ok(..) => panic!("wanted a failure"),
            Err(..) => {}
        }
        // can't link to something that doesn't exist
        match fs::hard_link(&tmpdir.join("foo"), &tmpdir.join("bar")) {
            Ok(..) => panic!("wanted a failure"),
            Err(..) => {}
        }
    }

    #[test]
    fn chmod_works() {
        let tmpdir = tmpdir();
        let file = tmpdir.join("in.txt");

        check!(File::create(&file));
        let attr = check!(fs::metadata(&file));
        assert!(!attr.permissions().readonly());
        let mut p = attr.permissions();
        p.set_readonly(true);
        check!(fs::set_permissions(&file, p.clone()));
        let attr = check!(fs::metadata(&file));
        assert!(attr.permissions().readonly());

        match fs::set_permissions(&tmpdir.join("foo"), p.clone()) {
            Ok(..) => panic!("wanted an error"),
            Err(..) => {}
        }

        p.set_readonly(false);
        check!(fs::set_permissions(&file, p));
    }

    #[test]
    fn fchmod_works() {
        let tmpdir = tmpdir();
        let path = tmpdir.join("in.txt");

        let file = check!(File::create(&path));
        let attr = check!(fs::metadata(&path));
        assert!(!attr.permissions().readonly());
        let mut p = attr.permissions();
        p.set_readonly(true);
        check!(file.set_permissions(p.clone()));
        let attr = check!(fs::metadata(&path));
        assert!(attr.permissions().readonly());

        p.set_readonly(false);
        check!(file.set_permissions(p));
    }

    #[test]
    fn sync_doesnt_kill_anything() {
        let tmpdir = tmpdir();
        let path = tmpdir.join("in.txt");

        let mut file = check!(File::create(&path));
        check!(file.sync_all());
        check!(file.sync_data());
        check!(file.write(b"foo"));
        check!(file.sync_all());
        check!(file.sync_data());
    }

    #[test]
    fn truncate_works() {
        let tmpdir = tmpdir();
        let path = tmpdir.join("in.txt");

        let mut file = check!(File::create(&path));
        check!(file.write(b"foo"));
        check!(file.sync_all());

        // Do some simple things with truncation
        assert_eq!(check!(file.metadata()).len(), 3);
        check!(file.set_len(10));
        assert_eq!(check!(file.metadata()).len(), 10);
        check!(file.write(b"bar"));
        check!(file.sync_all());
        assert_eq!(check!(file.metadata()).len(), 10);

        let mut v = Vec::new();
        check!(check!(File::open(&path)).read_to_end(&mut v));
        assert_eq!(v, b"foobar\0\0\0\0".to_vec());

        // Truncate to a smaller length, don't seek, and then write something.
        // Ensure that the intermediate zeroes are all filled in (we have `seek`ed
        // past the end of the file).
        check!(file.set_len(2));
        assert_eq!(check!(file.metadata()).len(), 2);
        check!(file.write(b"wut"));
        check!(file.sync_all());
        assert_eq!(check!(file.metadata()).len(), 9);
        let mut v = Vec::new();
        check!(check!(File::open(&path)).read_to_end(&mut v));
        assert_eq!(v, b"fo\0\0\0\0wut".to_vec());
    }

    #[test]
    fn open_flavors() {
        use fs::OpenOptions as OO;
        fn c<T: Clone>(t: &T) -> T { t.clone() }

        let tmpdir = tmpdir();

        let mut r = OO::new(); r.read(true);
        let mut w = OO::new(); w.write(true);
        let mut rw = OO::new(); rw.read(true).write(true);
        let mut a = OO::new(); a.append(true);
        let mut ra = OO::new(); ra.read(true).append(true);

        let invalid_options = if cfg!(windows) { "The parameter is incorrect" }
                              else { "Invalid argument" };

        // Test various combinations of creation modes and access modes.
        //
        // Allowed:
        // creation mode           | read  | write | read-write | append | read-append |
        // :-----------------------|:-----:|:-----:|:----------:|:------:|:-----------:|
        // not set (open existing) |   X   |   X   |     X      |   X    |      X      |
        // create                  |       |   X   |     X      |   X    |      X      |
        // truncate                |       |   X   |     X      |        |             |
        // create and truncate     |       |   X   |     X      |        |             |
        // create_new              |       |   X   |     X      |   X    |      X      |
        //
        // tested in reverse order, so 'create_new' creates the file, and 'open existing' opens it.

        // write-only
        check!(c(&w).create_new(true).open(&tmpdir.join("a")));
        check!(c(&w).create(true).truncate(true).open(&tmpdir.join("a")));
        check!(c(&w).truncate(true).open(&tmpdir.join("a")));
        check!(c(&w).create(true).open(&tmpdir.join("a")));
        check!(c(&w).open(&tmpdir.join("a")));

        // read-only
        error!(c(&r).create_new(true).open(&tmpdir.join("b")), invalid_options);
        error!(c(&r).create(true).truncate(true).open(&tmpdir.join("b")), invalid_options);
        error!(c(&r).truncate(true).open(&tmpdir.join("b")), invalid_options);
        error!(c(&r).create(true).open(&tmpdir.join("b")), invalid_options);
        check!(c(&r).open(&tmpdir.join("a"))); // try opening the file created with write_only

        // read-write
        check!(c(&rw).create_new(true).open(&tmpdir.join("c")));
        check!(c(&rw).create(true).truncate(true).open(&tmpdir.join("c")));
        check!(c(&rw).truncate(true).open(&tmpdir.join("c")));
        check!(c(&rw).create(true).open(&tmpdir.join("c")));
        check!(c(&rw).open(&tmpdir.join("c")));

        // append
        check!(c(&a).create_new(true).open(&tmpdir.join("d")));
        error!(c(&a).create(true).truncate(true).open(&tmpdir.join("d")), invalid_options);
        error!(c(&a).truncate(true).open(&tmpdir.join("d")), invalid_options);
        check!(c(&a).create(true).open(&tmpdir.join("d")));
        check!(c(&a).open(&tmpdir.join("d")));

        // read-append
        check!(c(&ra).create_new(true).open(&tmpdir.join("e")));
        error!(c(&ra).create(true).truncate(true).open(&tmpdir.join("e")), invalid_options);
        error!(c(&ra).truncate(true).open(&tmpdir.join("e")), invalid_options);
        check!(c(&ra).create(true).open(&tmpdir.join("e")));
        check!(c(&ra).open(&tmpdir.join("e")));

        // Test opening a file without setting an access mode
        let mut blank = OO::new();
         error!(blank.create(true).open(&tmpdir.join("f")), invalid_options);

        // Test write works
        check!(check!(File::create(&tmpdir.join("h"))).write("foobar".as_bytes()));

        // Test write fails for read-only
        check!(r.open(&tmpdir.join("h")));
        {
            let mut f = check!(r.open(&tmpdir.join("h")));
            assert!(f.write("wut".as_bytes()).is_err());
        }

        // Test write overwrites
        {
            let mut f = check!(c(&w).open(&tmpdir.join("h")));
            check!(f.write("baz".as_bytes()));
        }
        {
            let mut f = check!(c(&r).open(&tmpdir.join("h")));
            let mut b = vec![0; 6];
            check!(f.read(&mut b));
            assert_eq!(b, "bazbar".as_bytes());
        }

        // Test truncate works
        {
            let mut f = check!(c(&w).truncate(true).open(&tmpdir.join("h")));
            check!(f.write("foo".as_bytes()));
        }
        assert_eq!(check!(fs::metadata(&tmpdir.join("h"))).len(), 3);

        // Test append works
        assert_eq!(check!(fs::metadata(&tmpdir.join("h"))).len(), 3);
        {
            let mut f = check!(c(&a).open(&tmpdir.join("h")));
            check!(f.write("bar".as_bytes()));
        }
        assert_eq!(check!(fs::metadata(&tmpdir.join("h"))).len(), 6);

        // Test .append(true) equals .write(true).append(true)
        {
            let mut f = check!(c(&w).append(true).open(&tmpdir.join("h")));
            check!(f.write("baz".as_bytes()));
        }
        assert_eq!(check!(fs::metadata(&tmpdir.join("h"))).len(), 9);
    }

    #[test]
    fn _assert_send_sync() {
        fn _assert_send_sync<T: Send + Sync>() {}
        _assert_send_sync::<OpenOptions>();
    }

    #[test]
    fn binary_file() {
        let mut bytes = [0; 1024];
        StdRng::new().unwrap().fill_bytes(&mut bytes);

        let tmpdir = tmpdir();

        check!(check!(File::create(&tmpdir.join("test"))).write(&bytes));
        let mut v = Vec::new();
        check!(check!(File::open(&tmpdir.join("test"))).read_to_end(&mut v));
        assert!(v == &bytes[..]);
    }

    #[test]
    fn file_try_clone() {
        let tmpdir = tmpdir();

        let mut f1 = check!(OpenOptions::new()
                                       .read(true)
                                       .write(true)
                                       .create(true)
                                       .open(&tmpdir.join("test")));
        let mut f2 = check!(f1.try_clone());

        check!(f1.write_all(b"hello world"));
        check!(f1.seek(SeekFrom::Start(2)));

        let mut buf = vec![];
        check!(f2.read_to_end(&mut buf));
        assert_eq!(buf, b"llo world");
        drop(f2);

        check!(f1.write_all(b"!"));
    }

    #[test]
    #[cfg(not(windows))]
    fn unlink_readonly() {
        let tmpdir = tmpdir();
        let path = tmpdir.join("file");
        check!(File::create(&path));
        let mut perm = check!(fs::metadata(&path)).permissions();
        perm.set_readonly(true);
        check!(fs::set_permissions(&path, perm));
        check!(fs::remove_file(&path));
    }

    #[test]
    fn mkdir_trailing_slash() {
        let tmpdir = tmpdir();
        let path = tmpdir.join("file");
        check!(fs::create_dir_all(&path.join("a/")));
    }

    #[test]
    fn canonicalize_works_simple() {
        let tmpdir = tmpdir();
        let tmpdir = fs::canonicalize(tmpdir.path()).unwrap();
        let file = tmpdir.join("test");
        File::create(&file).unwrap();
        assert_eq!(fs::canonicalize(&file).unwrap(), file);
    }

    #[test]
    fn realpath_works() {
        let tmpdir = tmpdir();
        if !got_symlink_permission(&tmpdir) { return };

        let tmpdir = fs::canonicalize(tmpdir.path()).unwrap();
        let file = tmpdir.join("test");
        let dir = tmpdir.join("test2");
        let link = dir.join("link");
        let linkdir = tmpdir.join("test3");

        File::create(&file).unwrap();
        fs::create_dir(&dir).unwrap();
        symlink_file(&file, &link).unwrap();
        symlink_dir(&dir, &linkdir).unwrap();

        assert!(link.symlink_metadata().unwrap().file_type().is_symlink());

        assert_eq!(fs::canonicalize(&tmpdir).unwrap(), tmpdir);
        assert_eq!(fs::canonicalize(&file).unwrap(), file);
        assert_eq!(fs::canonicalize(&link).unwrap(), file);
        assert_eq!(fs::canonicalize(&linkdir).unwrap(), dir);
        assert_eq!(fs::canonicalize(&linkdir.join("link")).unwrap(), file);
    }

    #[test]
    fn realpath_works_tricky() {
        let tmpdir = tmpdir();
        if !got_symlink_permission(&tmpdir) { return };

        let tmpdir = fs::canonicalize(tmpdir.path()).unwrap();
        let a = tmpdir.join("a");
        let b = a.join("b");
        let c = b.join("c");
        let d = a.join("d");
        let e = d.join("e");
        let f = a.join("f");

        fs::create_dir_all(&b).unwrap();
        fs::create_dir_all(&d).unwrap();
        File::create(&f).unwrap();
        if cfg!(not(windows)) {
            symlink_dir("../d/e", &c).unwrap();
            symlink_file("../f", &e).unwrap();
        }
        if cfg!(windows) {
            symlink_dir(r"..\d\e", &c).unwrap();
            symlink_file(r"..\f", &e).unwrap();
        }

        assert_eq!(fs::canonicalize(&c).unwrap(), f);
        assert_eq!(fs::canonicalize(&e).unwrap(), f);
    }

    #[test]
    fn dir_entry_methods() {
        let tmpdir = tmpdir();

        fs::create_dir_all(&tmpdir.join("a")).unwrap();
        File::create(&tmpdir.join("b")).unwrap();

        for file in tmpdir.path().read_dir().unwrap().map(|f| f.unwrap()) {
            let fname = file.file_name();
            match fname.to_str() {
                Some("a") => {
                    assert!(file.file_type().unwrap().is_dir());
                    assert!(file.metadata().unwrap().is_dir());
                }
                Some("b") => {
                    assert!(file.file_type().unwrap().is_file());
                    assert!(file.metadata().unwrap().is_file());
                }
                f => panic!("unknown file name: {:?}", f),
            }
        }
    }

    #[test]
    fn dir_entry_debug() {
        let tmpdir = tmpdir();
        File::create(&tmpdir.join("b")).unwrap();
        let mut read_dir = tmpdir.path().read_dir().unwrap();
        let dir_entry = read_dir.next().unwrap().unwrap();
        let actual = format!("{:?}", dir_entry);
        let expected = format!("DirEntry({:?})", dir_entry.0.path());
        assert_eq!(actual, expected);
    }

    #[test]
    fn read_dir_not_found() {
        let res = fs::read_dir("/path/that/does/not/exist");
        assert_eq!(res.err().unwrap().kind(), ErrorKind::NotFound);
    }

    #[test]
    fn create_dir_all_with_junctions() {
        let tmpdir = tmpdir();
        let target = tmpdir.join("target");

        let junction = tmpdir.join("junction");
        let b = junction.join("a/b");

        let link = tmpdir.join("link");
        let d = link.join("c/d");

        fs::create_dir(&target).unwrap();

        check!(symlink_junction(&target, &junction));
        check!(fs::create_dir_all(&b));
        // the junction itself is not a directory, but `is_dir()` on a Path
        // follows links
        assert!(junction.is_dir());
        assert!(b.exists());

        if !got_symlink_permission(&tmpdir) { return };
        check!(symlink_dir(&target, &link));
        check!(fs::create_dir_all(&d));
        assert!(link.is_dir());
        assert!(d.exists());
    }

    #[test]
    fn metadata_access_times() {
        let tmpdir = tmpdir();

        let b = tmpdir.join("b");
        File::create(&b).unwrap();

        let a = check!(fs::metadata(&tmpdir.path()));
        let b = check!(fs::metadata(&b));

        assert_eq!(check!(a.accessed()), check!(a.accessed()));
        assert_eq!(check!(a.modified()), check!(a.modified()));
        assert_eq!(check!(b.accessed()), check!(b.modified()));

        if cfg!(target_os = "macos") || cfg!(target_os = "windows") {
            check!(a.created());
            check!(b.created());
        }
    }
}<|MERGE_RESOLUTION|>--- conflicted
+++ resolved
@@ -349,16 +349,6 @@
         })
     }
 
-<<<<<<< HEAD
-    /// Get the path that this file points to.
-    ///
-    /// This function is only implemented on Redox, but could be
-    /// implemented on other operating systems using readlink
-    #[cfg(target_os = "redox")]
-    #[stable(feature = "rust1", since = "1.14.0")]
-    pub fn path(&self) -> io::Result<PathBuf> {
-        self.inner.path()
-=======
     /// Changes the permissions on the underlying file.
     ///
     /// # Platform-specific behavior
@@ -392,7 +382,16 @@
     #[unstable(feature = "set_permissions_atomic", issue="37916")]
     pub fn set_permissions(&self, perm: Permissions) -> io::Result<()> {
         self.inner.set_permissions(perm.0)
->>>>>>> 9fba8df2
+    }
+
+    /// Get the path that this file points to.
+    ///
+    /// This function is only implemented on Redox, but could be
+    /// implemented on other operating systems using readlink
+    #[cfg(target_os = "redox")]
+    #[unstable(feature = "file_path", issue="0")]
+    pub fn path(&self) -> io::Result<PathBuf> {
+        self.inner.path()
     }
 }
 
